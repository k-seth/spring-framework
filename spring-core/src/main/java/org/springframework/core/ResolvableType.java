--- conflicted
+++ resolved
@@ -1101,16 +1101,9 @@
 	 * @since 4.2
 	 * @see ResolvableTypeProvider
 	 */
-<<<<<<< HEAD
-	public static ResolvableType forInstance(Object instance) {
-		Assert.notNull(instance, "Instance must not be null");
+	public static ResolvableType forInstance(@Nullable Object instance) {
 		if (instance instanceof ResolvableTypeProvider resolvableTypeProvider) {
 			ResolvableType type = resolvableTypeProvider.getResolvableType();
-=======
-	public static ResolvableType forInstance(@Nullable Object instance) {
-		if (instance instanceof ResolvableTypeProvider) {
-			ResolvableType type = ((ResolvableTypeProvider) instance).getResolvableType();
->>>>>>> 3c3ae32f
 			if (type != null) {
 				return type;
 			}
