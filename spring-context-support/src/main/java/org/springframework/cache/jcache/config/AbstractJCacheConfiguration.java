--- conflicted
+++ resolved
@@ -38,13 +38,8 @@
  * @since 4.1
  * @see JCacheConfigurer
  */
-<<<<<<< HEAD
 @Configuration(proxyBeanMethods = false)
-public class AbstractJCacheConfiguration extends AbstractCachingConfiguration {
-=======
-@Configuration
 public abstract class AbstractJCacheConfiguration extends AbstractCachingConfiguration {
->>>>>>> 9138a04a
 
 	@Nullable
 	protected Supplier<CacheResolver> exceptionCacheResolver;
